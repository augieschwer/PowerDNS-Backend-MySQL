--- conflicted
+++ resolved
@@ -1106,10 +1106,6 @@
 
 =head1 VERSION
 
-<<<<<<< HEAD
-	0.12
-=======
-    0.11
->>>>>>> 62ab9045
-
-=cut
+    0.12
+
+=cut
